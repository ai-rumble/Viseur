// This is a "class" to represent the Furnishing object in the game. If you want to render it in the game do so here.
var Classe = require("classe");
var PIXI = require("pixi.js");
var Color = require("color");
var ease = require("core/utils").ease;

var GameObject = require("./gameObject");

//<<-- Creer-Merge: requires -->> - Code you add between this comment and the end comment will be preserved between Creer re-runs.
// any additional requires you want can be required here safely between Creer runs

// contains the array of textures for furnishings, excluding piano, that can possibly be randomly selected for. 
// if you add a new furnishing add the name of it here. 
var furnishing_textures = ["furnishing", "furnishing chair", "furnishing lamp", "furnishing sofa", "furnishing table"]; 

//<<-- /Creer-Merge: requires -->>

/**
 * @typedef {Object} FurnishingID - a "shallow" state of a Furnishing, which is just an object with an `id`.
 * @property {string} id - the if of the FurnishingState it represents in game.gameObjects
 */

/**
 * @typedef {Object} FurnishingState - A state representing a Furnishing
 * @property {string} gameObjectName - String representing the top level Class that this game object is an instance of. Used for reflection to create new instances on clients, but exposed for convenience should AIs want this data.
 * @property {number} health - How much health this Furnishing currently has.
 * @property {string} id - A unique id for each instance of a GameObject or a sub class. Used for client and server communication. Should never change value after being set.
 * @property {boolean} isDestroyed - If this Furnishing has been destroyed, and has been removed from the game.
 * @property {boolean} isPiano - True if this Furnishing is a piano and can be played, False otherwise.
 * @property {Array.<string>} logs - Any strings logged will be stored here. Intended for debugging.
 * @property {TileID} tile - The Tile that this Furnishing is located on.
 */

/**
 * @class
 * @classdesc An furnishing in the Saloon that must be pathed around, or destroyed.
 * @extends GameObject
 */
var Furnishing = Classe(GameObject, {
    /**
     * Initializes a Furnishing with basic logic as provided by the Creer code generator. This is a good place to initialize sprites
     *
     * @memberof Furnishing
     * @private
     */
    init: function(initialState, game) {
        GameObject.init.apply(this, arguments);

        //<<-- Creer-Merge: init -->> - Code you add between this comment and the end comment will be preserved between Creer re-runs.

        this._initContainer(this.game.layers.game);
<<<<<<< HEAD

        //TODO: Add a cornucopia of different furnishings
        this.sprite = this.renderer.newSprite(initialState.isPiano ? "piano": "furnishing", this.container);
=======
        // getting deterministic PRN between 0 -> furnishing_textures.length() - 1, since random is 0->1 exclusive on 1, 
        // truncating will give us integers only in the desired range
        var selection = Math.floor(this.game.random() * furnishing_textures.length); 
        // despite the fact that this can be inlined inside of sprite assignment, it's more readable as a seperate variable,
        // and can be added as a member later if need be.  Gets the string for the selected non piano texture
        var selected_texture = furnishing_textures[selection];
        this.sprite = this.renderer.newSprite(initialState.isPiano ? "piano": selected_texture, this.container);
>>>>>>> 4bdccfa0

        this.container.x = initialState.tile.x;
        this.container.y = initialState.tile.y;

        //<<-- /Creer-Merge: init -->>
    },

    /**
     * Static name of the classe.
     *
     * @static
     */
    name: "Furnishing",

    /**
     * The current state of this Furnishing. Undefined when there is no current state.
     *
     * @type {FurnishingState|null})}
     */
    current: null,

    /**
     * The next state of this Furnishing. Undefined when there is no next state.
     *
     * @type {FurnishingState|null})}
     */
    next: null,

    // The following values should get overridden when delta states are merged, but we set them here as a reference for you to see what variables this class has.

    /**
     * Set this to `true` if this GameObject should be rendered.
     *
     * @static
     */
    //<<-- Creer-Merge: shouldRender -->> - Code you add between this comment and the end comment will be preserved between Creer re-runs.
    shouldRender: true,
    //<<-- /Creer-Merge: shouldRender -->>

    /**
     * Called approx 60 times a second to update and render the Furnishing. Leave empty if it should not be rendered
     *
     * @param {Number} dt - a floating point number [0, 1) which represents how far into the next turn that current turn we are rendering is at
     * @param {Object} current - the current (most) game state, will be this.next if this.current is null
     * @param {Object} next - the next (most) game state, will be this.current if this.next is null
     */
    render: function(dt, current, next) {
        GameObject.render.apply(this, arguments);

        //<<-- Creer-Merge: render -->> - Code you add between this comment and the end comment will be preserved between Creer re-runs.

        //TODO: render differnt levels of "destroyed"
        this.container.visible = !current.isDestroyed;

        //<<-- /Creer-Merge: render -->>
    },

    /**
     * Invoked when the right click menu needs to be shown.
     *
     * @private
     * @returns {Array} array of context menu items, which can be {text, icon, callback} for items, or "---" for a seperator
     */
    _getContextMenu: function() {
        var self = this;
        var menu = [];

        //<<-- Creer-Merge: _getContextMenu -->> - Code you add between this comment and the end comment will be preserved between Creer re-runs.
        // add context items to the menu here
        //<<-- /Creer-Merge: _getContextMenu -->>

        return menu;
    },


    // Joueur functions - functions invoked for human playable client

    // /Joueur functions

    /**
     * Invoked when the state updates.
     *
     * @private
     * @param {Object} current - the current (most) game state, will be this.next if this.current is null
     * @param {Object} next - the next (most) game state, will be this.current if this.next is null
     */
    _stateUpdated: function(current, next) {
        GameObject._stateUpdated.apply(this, arguments);

        //<<-- Creer-Merge: _stateUpdated -->> - Code you add between this comment and the end comment will be preserved between Creer re-runs.
        // update the Furnishing based on its current and next states
        //<<-- /Creer-Merge: _stateUpdated -->>
    },

    //<<-- Creer-Merge: functions -->> - Code you add between this comment and the end comment will be preserved between Creer re-runs.
    // any additional functions you want to add to this class can be perserved here
    //<<-- /Creer-Merge: functions -->>

});

module.exports = Furnishing;<|MERGE_RESOLUTION|>--- conflicted
+++ resolved
@@ -49,11 +49,6 @@
         //<<-- Creer-Merge: init -->> - Code you add between this comment and the end comment will be preserved between Creer re-runs.
 
         this._initContainer(this.game.layers.game);
-<<<<<<< HEAD
-
-        //TODO: Add a cornucopia of different furnishings
-        this.sprite = this.renderer.newSprite(initialState.isPiano ? "piano": "furnishing", this.container);
-=======
         // getting deterministic PRN between 0 -> furnishing_textures.length() - 1, since random is 0->1 exclusive on 1, 
         // truncating will give us integers only in the desired range
         var selection = Math.floor(this.game.random() * furnishing_textures.length); 
@@ -61,7 +56,6 @@
         // and can be added as a member later if need be.  Gets the string for the selected non piano texture
         var selected_texture = furnishing_textures[selection];
         this.sprite = this.renderer.newSprite(initialState.isPiano ? "piano": selected_texture, this.container);
->>>>>>> 4bdccfa0
 
         this.container.x = initialState.tile.x;
         this.container.y = initialState.tile.y;
