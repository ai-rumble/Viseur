--- conflicted
+++ resolved
@@ -54,7 +54,6 @@
         super(state, viseur);
         // <<-- Creer-Merge: constructor -->>
         this.container.setParent(this.game.layers.machine);
-<<<<<<< HEAD
         this.container.position.set(state.tile.x, state.tile.y);
 
         this.ownerOreIndex = state.oreType.toLowerCase().charAt(0) === "r"
@@ -71,7 +70,7 @@
             foregroundColor: "green",
             max: state.refineTime,
         });
-=======
+        /**
         this.machineSprite = this.game.resources.machine.newSprite({ container: this.container });
         this.type = state.oreType.toLowerCase().charAt(0);
         if (state.tile) {
@@ -93,7 +92,7 @@
         this.workBar.recolor("green");
         this.maxWork = state.refineTime;
         this.recolor();
->>>>>>> 6a733afd
+        */
         // <<-- /Creer-Merge: constructor -->>
     }
 
