--- conflicted
+++ resolved
@@ -94,27 +94,14 @@
         this.barContainer.position.y -= 0.15;
         this.recolor();
         this.set_job(this.job);
-<<<<<<< HEAD
         this.spriteInUse = this.internSprite; // default
-        this.spriteInUse.position.x -= .05;
-       // if (this.owner && this.owner.id === "0") {
-         //   this.spriteInUse!.scale.x *= -1;
-        //   this.spriteInUse!.position.x += 1;
-        // }
-=======
         this.spriteInUse!.position.x -= .05;
->>>>>>> a224ee04
 
         this.facing = "left";
         if (this.owner && this.owner.id === "0") {
             this.facing = "right";
-<<<<<<< HEAD
-            this.spriteInUse.scale.x *= -1;
-            this.spriteInUse.position.x += 1;
-=======
             this.spriteInUse!.scale.x *= -1;
             this.spriteInUse!.anchor.x += 1;
->>>>>>> a224ee04
         }
         this.maxHealth = state.job.health;
         this.healthBar = new GameBar(this.barContainer);
